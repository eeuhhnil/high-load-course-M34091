--- conflicted
+++ resolved
@@ -1,7 +1,5 @@
-<<<<<<< HEAD
 #version: "3.9"
-=======
->>>>>>> 8d3f6b49
+
 services:
   postgres:
     hostname: event_sourcing_db
