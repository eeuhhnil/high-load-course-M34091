package ru.quipy.payments.config

import com.fasterxml.jackson.databind.ObjectMapper
import com.fasterxml.jackson.datatype.jsr310.JavaTimeModule
import com.fasterxml.jackson.module.kotlin.registerKotlinModule
import org.eclipse.jetty.http2.server.HTTP2CServerConnectionFactory
import org.springframework.beans.factory.annotation.Value
import org.springframework.boot.web.embedded.jetty.JettyServerCustomizer
import org.springframework.boot.web.embedded.jetty.JettyServletWebServerFactory
import org.springframework.boot.web.embedded.tomcat.TomcatConnectorCustomizer
import org.springframework.context.annotation.Bean
import org.springframework.context.annotation.Configuration
import ru.quipy.core.EventSourcingService
import ru.quipy.payments.api.PaymentAggregate
import ru.quipy.payments.logic.*
import java.net.URI
import java.net.http.HttpClient
import java.net.http.HttpRequest
import java.net.http.HttpResponse
import java.util.*


@Configuration
class PaymentAccountsConfig {
    companion object {
        private val javaClient = HttpClient.newBuilder().build()
        private val mapper = ObjectMapper().registerKotlinModule().registerModules(JavaTimeModule())
    }

<<<<<<< HEAD
    private val allowedAccounts = setOf("acc-5")
=======

    private val allowedAccounts = setOf("acc-3")
>>>>>>> dc965efb

    @Value("\${payment.hostPort}")
    lateinit var paymentProviderHostPort: String

    private val allowedAccounts = setOf("acc-19", "acc-20", "acc-21")


    @Bean
    fun accountAdapters(paymentService: EventSourcingService<UUID, PaymentAggregate, PaymentAggregateState>): List<PaymentExternalSystemAdapter> {
        val request = HttpRequest.newBuilder()
            .uri(URI("http://${paymentProviderHostPort}/external/accounts?serviceName=onlineStore")) // todo sukhoa service name
            .GET()
            .build()

        val resp = javaClient.send(request, HttpResponse.BodyHandlers.ofString())

        println("\nPayment accounts list:")
        return mapper.readValue<List<PaymentAccountProperties>>(
            resp.body(),
            mapper.typeFactory.constructCollectionType(List::class.java, PaymentAccountProperties::class.java)
        )
            .filter {
                it.accountName in allowedAccounts
            }.onEach(::println)
            .map { PaymentExternalSystemAdapterImpl(it, paymentService) }
    }
}<|MERGE_RESOLUTION|>--- conflicted
+++ resolved
@@ -27,12 +27,9 @@
         private val mapper = ObjectMapper().registerKotlinModule().registerModules(JavaTimeModule())
     }
 
-<<<<<<< HEAD
+
     private val allowedAccounts = setOf("acc-5")
-=======
 
-    private val allowedAccounts = setOf("acc-3")
->>>>>>> dc965efb
 
     @Value("\${payment.hostPort}")
     lateinit var paymentProviderHostPort: String
