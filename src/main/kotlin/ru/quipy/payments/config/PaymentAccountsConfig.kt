--- conflicted
+++ resolved
@@ -27,17 +27,15 @@
         private val mapper = ObjectMapper().registerKotlinModule().registerModules(JavaTimeModule())
     }
 
-<<<<<<< HEAD
+
     private val allowedAccounts = setOf("acc-7")
-=======
 
-    private val allowedAccounts = setOf("acc-8")
+
 
 
     @Value("\${payment.hostPort}")
     lateinit var paymentProviderHostPort: String
 
->>>>>>> 316429a6
 
     @Bean
     fun accountAdapters(paymentService: EventSourcingService<UUID, PaymentAggregate, PaymentAggregateState>): List<PaymentExternalSystemAdapter> {
