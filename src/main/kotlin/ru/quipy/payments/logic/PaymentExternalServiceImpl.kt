--- conflicted
+++ resolved
@@ -52,15 +52,14 @@
             post(emptyBody)
         }.build()
 
-<<<<<<< HEAD
-=======
+
         if (isDeadlineExceeded(deadline)) {
             paymentESService.update(paymentId) {
                 it.logProcessing(false, now(), transactionId, reason = "Request dead.")
             }
             return
         }
->>>>>>> 479edeba
+
 
         try {
             rateLimiter.tickBlocking()
