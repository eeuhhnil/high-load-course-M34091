--- conflicted
+++ resolved
@@ -7,21 +7,17 @@
 import okhttp3.Request
 import okhttp3.RequestBody
 import org.slf4j.LoggerFactory
-<<<<<<< HEAD
 import ru.quipy.common.utils.OngoingWindow
-=======
->>>>>>> dc965efb
 import ru.quipy.common.utils.SlidingWindowRateLimiter
 import ru.quipy.core.EventSourcingService
 import ru.quipy.payments.api.PaymentAggregate
 import java.net.SocketTimeoutException
 import java.time.Duration
 import java.util.*
-<<<<<<< HEAD
+
 import java.util.concurrent.Executors
 import java.util.concurrent.Semaphore
-=======
->>>>>>> dc965efb
+
 
 
 // Advice: always treat time as a Duration
@@ -43,13 +39,12 @@
     private val rateLimitPerSec = properties.rateLimitPerSec
     private val parallelRequests = properties.parallelRequests
 
-<<<<<<< HEAD
+
     private val rateLimiter = SlidingWindowRateLimiter(rateLimitPerSec.toLong(), Duration.ofSeconds(1))
 
     private val client = OkHttpClient.Builder().build()
     private val semaphore = Semaphore(parallelRequests)
-=======
->>>>>>> dc965efb
+
 
     private val rateLimiter  = SlidingWindowRateLimiter(rateLimitPerSec.toLong(), Duration.ofSeconds(1))
     private val client = OkHttpClient.Builder().build()
